--- conflicted
+++ resolved
@@ -4,11 +4,7 @@
 """
 
 from datetime import datetime
-<<<<<<< HEAD
 from typing import Any, List
-=======
-from typing import Any, Dict, List
->>>>>>> f85370e4
 
 from abc import ABC, abstractmethod
 
