"""
Concreet implementation of the State abstract base class. It implements
the State class based on a JSON file.
"""

import json
from datetime import datetime
from typing import Any, List, Optional

from jsonschema import validate

from SRAMsync.common import render_templated_string
from SRAMsync.state import State, UnkownGroup


class JsonFile(State):
    """
    Provide state infomation about the last known and current state. The
    latest state infomation is kept in a JSON file.
    """

    _schema = {
        "$schema": "http://json-schema.org/draft/2020-12/schema",
        "type": "object",
        "properties": {
            "status_filename": {"type": "string"},
            "provisional_status_filename": {"type": "string"},
        },
        "required": ["status_filename"],
        "additionalProperties": False,
    }

    def __init__(self, cfg: dict, **kwargs: str):
        super().__init__(cfg)

        validate(schema=self._schema, instance=cfg)

        if "provisional_status_filename" in cfg:
            self.provisional_status_filename = render_templated_string(
                cfg["provisional_status_filename"], **kwargs
            )

        self.status_filename = render_templated_string(cfg["status_filename"], **kwargs)

        try:
            with open(self.status_filename, encoding="utf8") as fd:
                self._last_known_state = json.load(fd)
        except FileNotFoundError:
            self._last_known_state = {"users": {}, "groups": {}}

        self.cfg = cfg
        self._new_state = {"users": {}, "groups": {}}

    def __getitem__(self, key: str) -> Any:
        return self._last_known_state[key]

    def __setitem__(self, key: str, value: Any) -> None:
        print(key, value)
        if key not in self._new_state:
            self._new_state[key] = value
        self._new_state[key] = value

    def get_status_filename(self) -> str:
        """Return the status file name."""
        return self.cfg["status_filename"]

    def get_provisional_status_filename(self) -> Optional[str]:
        """If the provisional_status_filename is defined, return it."""
        if "provisional_status_filename" in self.cfg:
            return self.provisional_status_filename

        return None

    def dump_state(self) -> None:
        try:
            if "provisional_status_filename" in self.cfg:
                status_filename = self.provisional_status_filename
            else:
                status_filename = self.status_filename

            with open(status_filename, "w", encoding="utf8") as fd:
                json.dump(self._new_state, fd, indent=2, sort_keys=True)
                fd.write("\n")
        except FileNotFoundError:
            pass

    def get_last_known_state(self) -> dict:
        return self._last_known_state

    def is_known_user(self, user: str) -> bool:
        return user in self._last_known_state["users"]

    def is_known_group(self, groups: List[str]) -> bool:
        known = True

        for group in groups:
            known &= group in self._last_known_state["groups"]

        return known

    def is_user_member_of_group(self, dest_group_names: List[str], user: str) -> bool:
        try:
            for dest_group_name in dest_group_names:
                if dest_group_name not in self._last_known_state["groups"]:
                    return False

                if user not in self._last_known_state["groups"][dest_group_name]["members"]:
                    return False
        except KeyError as e:
            raise UnkownGroup(dest_group_name) from e  # pyright: ignore [reportUnboundVariable]

        return True

    def is_found_group(self, group: str) -> bool:
        return group in self._new_state["groups"]

    def add_user(self, user: str, co: str) -> None:
        self._new_state["users"][user] = {"CO": co}

    def add_groups(
        self, dest_group_names: List[str], co: str, sram_group: str, group_attributes: list
    ) -> None:
        for dest_group_name in dest_group_names:
            if dest_group_name not in self._new_state["groups"]:
                self._new_state["groups"][dest_group_name] = {
                    "members": [],
                    "attributes": group_attributes,
                    "sram": {
                        "CO": co,
                        "sram-group": sram_group,
                    },
                }

    def add_group_member(self, dest_group_names: List[str], user: str) -> None:
        for dest_group_name in dest_group_names:
            if (
                dest_group_name in self._new_state["groups"]
                and "members" in self._new_state["groups"][dest_group_name]
            ):
                self._new_state["groups"][dest_group_name]["members"].append(user)

    def get_all_known_users_from_group(self, group) -> List[str]:
        return self._last_known_state["groups"][group]["members"]

    def get_all_known_users_from_group(self, group) -> List[str]:
        return self._last_known_state["groups"][group]["members"]

    def get_added_group(self, group: str) -> dict:
        return self._new_state["groups"][group]

    def get_added_groups(self) -> list:
        return list(self._new_state["groups"].keys())

    def get_co_of_known_group(self, group) -> str:
        return self._last_known_state["groups"][group]["sram"]["CO"]

    def get_known_group(self, group: str) -> dict:
        return self._last_known_state["groups"][group]

    def get_known_groups(self) -> list:
        return list(self._last_known_state["groups"].keys())

    def get_known_group_attributes(self, group: str) -> list:
        return self._last_known_state["groups"][group]["attributes"]

    def get_known_groups_and_attributes(self) -> dict:
        return self._last_known_state["groups"]

    def get_removed_users(self, group: str) -> list:
        if group not in self._new_state["groups"]:
            return self._last_known_state["groups"][group]["members"]

        removed_users = [
            user
            for user in self._last_known_state["groups"][group]["members"]
            if user not in self._new_state["groups"][group]["members"]
        ]
        return removed_users

    def get_known_user_public_ssh_keys(self, user: str) -> set:
        try:
            return set(self._last_known_state["users"][user]["sshPublicKey"])
        except KeyError:
            return set()

    def set_user_public_ssh_keys(self, user: str, ssh_public_keys: set) -> None:
        if ssh_public_keys:
            try:
                self._new_state["users"][user]["sshPublicKey"] = list(ssh_public_keys)
            except TypeError:
                pass

    def set_graced_period_for_user(self, group: str, user: str, grace_period: datetime) -> None:
        if group not in self._new_state["groups"]:
            self._new_state["groups"][group] = self._last_known_state["groups"][group]

        if user in self._new_state["groups"][group]["members"]:
            self._new_state["groups"][group]["members"].remove(user)

        if "graced_users" not in self._new_state["groups"][group]:
            self._new_state["groups"][group]["graced_users"] = {}

        if user not in self._new_state["groups"][group]["graced_users"]:
<<<<<<< HEAD
            self._new_state["groups"][group]["graced_users"] = {
                user: datetime.strftime(grace_period, "%Y-%m-%d %H:%M:%S%z")
            }
=======
            self._new_state["groups"][group]["graced_users"][user] = datetime.strftime(
                grace_period, "%Y-%m-%d %H:%M:%S%z"
            )
>>>>>>> f85370e4

    def invalidate_all_group_members(self, group: str) -> None:
        self._last_known_state["groups"][group]["members"] = []<|MERGE_RESOLUTION|>--- conflicted
+++ resolved
@@ -201,15 +201,9 @@
             self._new_state["groups"][group]["graced_users"] = {}
 
         if user not in self._new_state["groups"][group]["graced_users"]:
-<<<<<<< HEAD
             self._new_state["groups"][group]["graced_users"] = {
                 user: datetime.strftime(grace_period, "%Y-%m-%d %H:%M:%S%z")
             }
-=======
-            self._new_state["groups"][group]["graced_users"][user] = datetime.strftime(
-                grace_period, "%Y-%m-%d %H:%M:%S%z"
-            )
->>>>>>> f85370e4
 
     def invalidate_all_group_members(self, group: str) -> None:
         self._last_known_state["groups"][group]["members"] = []