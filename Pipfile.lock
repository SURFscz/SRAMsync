--- conflicted
+++ resolved
@@ -131,19 +131,11 @@
         },
         "referencing": {
             "hashes": [
-<<<<<<< HEAD
                 "sha256:3c963366bc94261bec1a4bd5917a05fee800c1e87995add5edba21abfa253c7d",
                 "sha256:8c1886f14748c22c9fdc0e302add12f99ad93cada04ce818d47641dc06637a36"
             ],
             "markers": "python_version >= '3.8'",
             "version": "==0.28.0"
-=======
-                "sha256:9c3594b821d829b8ad497b28e644b1ab4d022f0a1d8d633170e4a32b11d6f67d",
-                "sha256:e5b8634e6feeabfd1ce057eb71e9461048d33dbdc83de7fd5726f31519cad736"
-            ],
-            "markers": "python_version >= '3.8'",
-            "version": "==0.28.1"
->>>>>>> 3fbaca1a
         },
         "rpds-py": {
             "hashes": [
