--- conflicted
+++ resolved
@@ -437,19 +437,11 @@
         },
         "setuptools": {
             "hashes": [
-<<<<<<< HEAD
-                "sha256:273b6847ae61f7829c1affcdd9a32f67aa65233be508f4fbaab866c5faa4e408",
-                "sha256:d5340d16943a0f67057329db59b564e938bb3736c6e50ae16ea84d5e5d9ba6d0"
-            ],
-            "markers": "python_version >= '3.7'",
-            "version": "==63.3.0"
-=======
                 "sha256:10602cd0a6f5feab6656e9587f9075292ab777c5200f3bf00293ecd23d9f2788",
                 "sha256:d2e010624c781b26ad6629a8de9832327cf853dea93894487979e55f9ad06857"
             ],
             "markers": "python_version >= '3.7'",
             "version": "==65.1.0"
->>>>>>> c1747cba
         },
         "six": {
             "hashes": [
