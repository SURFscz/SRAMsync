"""
Project setup file.
"""

from setuptools import setup, find_packages

setup(
    name="SRAMsync",
<<<<<<< HEAD
    version="4.0.9",
=======
    version="4.1.1b0",
>>>>>>> f85370e4
    author="Gerben Venekamp",
    author_email="gerben.venekamp@surf.nl",
    description="Reading entries and attributes from SRAM LDAP and process them",
    url="https://github.com/SURFscz/SRAMsync/",
    install_requires=["Click", "pyldap", "jsonschema", "pyyaml", "click_logging"],
    entry_points={"console_scripts": ["sync-with-sram = SRAMsync.sync_with_sram:cli"]},
    python_requires=">=3.7",
    packages=find_packages(),
    include_package_data=True,
    classifiers=[
        "Programming Language :: Python :: 3",
        "License :: OSI Approved :: GPLv3",
        "Operating System :: OS Independent",
    ],
)<|MERGE_RESOLUTION|>--- conflicted
+++ resolved
@@ -6,11 +6,7 @@
 
 setup(
     name="SRAMsync",
-<<<<<<< HEAD
     version="4.0.9",
-=======
-    version="4.1.1b0",
->>>>>>> f85370e4
     author="Gerben Venekamp",
     author_email="gerben.venekamp@surf.nl",
     description="Reading entries and attributes from SRAM LDAP and process them",
